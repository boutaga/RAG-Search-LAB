--- conflicted
+++ resolved
@@ -23,11 +23,9 @@
 import requests
 import csv
 from fastapi.responses import StreamingResponse
-<<<<<<< HEAD
 from io import StringIO
-=======
 import json
->>>>>>> 0bd22902
+
 
 app = FastAPI(
     title="SD-MCP Python Agent",
@@ -208,7 +206,7 @@
     store_feedback(query, [], [], [], user_feedback, llm_output)
     return {"status": "feedback received"}
 
-<<<<<<< HEAD
+
 """Analytics Endpoints"""
 
 @app.get("/analytics/ticket-volume")
@@ -327,7 +325,7 @@
         csv_data = _to_csv(data.get(next(iter(data)))) if isinstance(data, dict) else _to_csv(data)
         return StreamingResponse(csv_data, media_type="text/csv")
     return data
-=======
+
 
 # --- LLMChain-powered endpoints ---
 
@@ -415,7 +413,6 @@
 def notify_pagerduty(payload: PagerDutyPayload):
     return trigger_pagerduty(payload.summary, payload.severity, payload.source)
 
->>>>>>> 0bd22902
 
 # All previous endpoints (chatlog, ticket, feedback, problem-link, analytics, LLM chains, email/alerting, etc.) remain unchanged
 
