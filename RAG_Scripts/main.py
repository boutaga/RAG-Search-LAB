# main.py

import os
import uuid
from fastapi import FastAPI, Depends, HTTPException, Request, Form, APIRouter
from fastapi.responses import HTMLResponse, RedirectResponse, StreamingResponse
from fastapi.templating import Jinja2Templates
from fastapi.staticfiles import StaticFiles
import pathlib
from fastapi.middleware.cors import CORSMiddleware
from pydantic import BaseModel, Field
from sqlalchemy.ext.asyncio import create_async_engine, AsyncSession
from sqlalchemy.orm import sessionmaker
from langchain.embeddings import OpenAIEmbeddings
from langchain_postgres.vectorstores import PGVector  # PGVector integration
from langchain.chains import RetrievalQA
from langchain.llms import OpenAI
from langchain_mcp_adapters.client import MultiServerMCPClient  # MCP integration
from sqlalchemy import text
import torch
from torch import Tensor
from typing import List, Dict, Tuple, Any, Optional, AsyncGenerator
import numpy as np
from fastapi.concurrency import run_in_threadpool
import asyncio

# Import functions from create_emb_sparse.py
from create_emb_sparse import get_sparse, get_dense, MODEL_NAME

# Constants for RAG search configuration
TOP_K = 5
DENSE_WEIGHT = 0.7  # Default weight for dense vectors
SPARSE_WEIGHT = 0.3  # Default weight for sparse vectors

# Configuration
DATABASE_URL = os.getenv("DATABASE_URL", "postgresql+asyncpg://user:pass@localhost/agentdb")
DOCUMENT_DB_URL = os.getenv("DOCUMENT_DB_URL", "postgresql+asyncpg://user:pass@localhost/documentdb")
SD_DB_URL = os.getenv("SD_DB_URL", "postgresql+asyncpg://user:pass@localhost/sddb")
VECTOR_DIM = 1536
MCP_SERVERS = os.getenv("MCP_SERVERS", "http://localhost:8001")  # MCP server URL

# Database setup
agent_engine = create_async_engine(DATABASE_URL, echo=True)
AsyncAgentSessionLocal = sessionmaker(agent_engine, class_=AsyncSession, expire_on_commit=False)

document_engine = create_async_engine(DOCUMENT_DB_URL, echo=True)
AsyncDocumentSessionLocal = sessionmaker(document_engine, class_=AsyncSession, expire_on_commit=False)

sd_engine = create_async_engine(SD_DB_URL, echo=True)
AsyncSDSessionLocal = sessionmaker(sd_engine, class_=AsyncSession, expire_on_commit=False)

# FastAPI app
app = FastAPI()
templates = Jinja2Templates(directory="templates")
app.mount("/static", StaticFiles(directory="static"), name="static")

# Routers
solutions_router = APIRouter()
tickets_router = APIRouter()
chat_router = APIRouter()

# Serve frontend build (React) from /
FRONTEND_DIST = pathlib.Path(__file__).parent.parent / "frontend" / "dist"
if FRONTEND_DIST.exists():
    app.mount(
        "/", StaticFiles(directory=str(FRONTEND_DIST), html=True), name="frontend"
    )
    # Optionally, add a catch-all route for client-side routing
    from fastapi.responses import FileResponse
    @app.get("/{full_path:path}")
    async def serve_react_app(full_path: str):
        index_file = FRONTEND_DIST / "index.html"
        if index_file.exists():
            return FileResponse(str(index_file))
        return {"detail": "Frontend build not found"}, 404

# CORS
app.add_middleware(
    CORSMiddleware,
    allow_origins=["*"],
    allow_methods=["*"],
    allow_headers=["*"],
)

# Dependencies
async def get_agent_db():
    async with AsyncAgentSessionLocal() as session:
        yield session

async def get_document_db():
    async with AsyncDocumentSessionLocal() as session:
        yield session

async def get_sd_db():
    async with AsyncSDSessionLocal() as session:
        yield session

# MCP client initialization
mcp_client = MultiServerMCPClient([MCP_SERVERS])
tools = None

def get_mcp_tools_for_request(request_type: str) -> List[Tuple[str, str]]:
    """Return a list of (server, tool) pairs for the given request type."""
    mapping = {
        "solution_created": [("email_server", "send_email")],
        "ticket_alert": [
            ("teams_server", "notify_teams"),
            ("pagerduty_server", "trigger_pagerduty"),
        ],
    }
    return mapping.get(request_type, [])

def adjust_weights(query: str) -> Tuple[float, float]:
    """Dynamically adjust weights between sparse and dense vectors based on query type"""
    # Simple heuristics for weight adjustment
    query_lower = query.lower()
    
    # Prefer sparse for keyword/technical searches
    if any(kw in query_lower for kw in ["error", "bug", "crash", "code", "command", "syntax"]):
        return 0.4, 0.6  # More weight to sparse
    
    # Prefer dense for conceptual questions
    if any(kw in query_lower for kw in ["how", "why", "explain", "difference", "compare"]):
        return 0.8, 0.2  # More weight to dense
    
    # Default weights for balanced queries
    return DENSE_WEIGHT, SPARSE_WEIGHT

# Create a solution proposal and notify consultants via MCP
@solutions_router.post("/solutions")
async def create_temporary_solution(
    req: TemporarySolutionCreateRequest,
    agent_db: AsyncSession = Depends(get_agent_db)
):
    """Create a provisional solution and notify consultants.

    **Parameters**
    - `req`: details of the proposed solution
    - `agent_db`: database session

    **Returns** the new solution ID and pending status.
    """
    insert_sql = text("""
        INSERT INTO solutions (problem_id, title, description, is_validated, created_at)
        VALUES (:problem_id, :title, :description, FALSE, now())
        RETURNING solution_id
    """)
    result = await agent_db.execute(insert_sql.bindparams(
        problem_id=req.problem_id,
        title=req.title,
        description=req.description
    ))
    solution_id = result.scalar_one()

    await agent_db.commit()

    # Notify consultant(s) via predefined MCP tools
    consultant_email = os.getenv("CONSULTANT_EMAIL", "consultant@example.com")
    subject = f"New Solution Pending Approval: {req.title}"
    body = (
        f"A new solution has been proposed for problem ID {req.problem_id}.\n\n"
        f"Title: {req.title}\nDescription: {req.description}\n\nPlease review and validate the solution."
    )

    params = {"to": consultant_email, "subject": subject, "body": body}
    for server, tool in get_mcp_tools_for_request("solution_created"):
        try:
            await mcp_client.call_tool(server, tool, params)
        except Exception as e:
            print(f"Failed to call {tool} on {server}: {e}")

    return {"solution_id": solution_id, "status": "pending_validation"}

@app.on_event("startup")
async def startup():
    global qa_chain, embeddings, dense_retriever
    # Load OpenAI embeddings and PGVector retriever (dense)
    embeddings = OpenAIEmbeddings()
    vectorstore = PGVector.from_existing_table(
        connection_string=DATABASE_URL,
        embedding_function=embeddings,
        table_name="kb_chunks",
        column_name="embedding",
        dimension=1536
    )
    dense_retriever = vectorstore.as_retriever(search_kwargs={"k": TOP_K})

    # Base QA chain (will use in final step)
    qa_chain = RetrievalQA.from_chain_type(
        llm=OpenAI(temperature=0.2),
        chain_type="stuff",
        retriever=dense_retriever  # placeholder
    )

# Pydantic models
class ChatStreamRequest(BaseModel):
    query: str = Field(..., description="User question or search query", example="How to reset a password?")
    filters: Optional[Dict[str, List[str]]] = Field(
        None,
        description="Optional facet filters to narrow search",
        example={"category": ["network"]},
    )

class ChatRequest(BaseModel):
    message: str = Field(..., description="Chat message from the user", example="Hello agent")

class TicketUpdate(BaseModel):
    ticket_id: int = Field(..., description="Internal ticket identifier", example=123)
    status_id: Optional[int] = Field(None, description="New status ID", example=2)
    assignee_user_id: Optional[int] = Field(None, description="User ID of new assignee", example=5)
    notes: Optional[str] = Field(None, description="Optional comment or update", example="Escalated to tier 2")

class FeedbackRequest(BaseModel):
    log_id: int = Field(..., description="Chat log identifier", example=42)
    rating: int = Field(..., description="Rating from 1-5", example=5)
    comments: Optional[str] = Field(None, description="Additional feedback text", example="Great answer")

class ProblemLink(BaseModel):
    ticket_id: int = Field(..., description="Ticket ID to link", example=1001)
    problem_id: int = Field(..., description="Known problem ID", example=55)
    link_type: str = Field("related", description="Relationship type", example="root_cause")

class TemporarySolutionCreateRequest(BaseModel):
    problem_id: int = Field(..., description="Problem ID being addressed", example=55)
    title: str = Field(..., description="Short title for the solution", example="Restart service")
    description: str = Field(..., description="Detailed description", example="Run systemctl restart svc")
    proposed_by_user_id: Optional[int] = Field(
        None,
        description="ID of the user proposing the solution",
        example=12,
    )

class SolutionValidationRequest(BaseModel):
<<<<<<< HEAD
    solution_id: int = Field(..., description="Solution identifier", example=77)
    title: Optional[str] = Field(None, description="Updated title", example="Apply patch")
    description: Optional[str] = Field(None, description="Updated description", example="Use latest package")
    is_validated: Optional[bool] = Field(None, description="Mark as validated")
    validator_user_id: Optional[int] = Field(
        None,
        description="Consultant user ID performing validation",
        example=9,
    )
=======
    title: Optional[str] = None
    description: Optional[str] = None
    is_validated: Optional[bool] = None
    validator_user_id: Optional[int] = None  # ID of the consultant validating the solution
>>>>>>> 244a57c7

# Routes
@app.get("/", response_class=HTMLResponse)
async def login_page(request: Request):
    return templates.TemplateResponse("login.html", {"request": request})

@app.post("/login")
async def login(username: str = Form(...), password: str = Form(...)):
    # TODO: implement real authentication
    session_id = str(uuid.uuid4())
    response = RedirectResponse("/dashboard", status_code=302)
    response.set_cookie("session", session_id)
    return response

@app.get("/dashboard", response_class=HTMLResponse)
async def dashboard(request: Request, db: AsyncSession = Depends(get_agent_db)):
    # Fetch ticket data from AI agent database external_tickets table
    result = await db.execute("SELECT ticket_id, external_id, ticket_summary, current_status FROM external_tickets;")
    tickets = result.fetchall()
    return templates.TemplateResponse("dashboard.html", {"request": request, "tickets": tickets})

# Endpoint to expose metadata for UI filters
@app.get("/metadata")
async def get_metadata(
    document_db: AsyncSession = Depends(get_document_db),
    sd_db: AsyncSession = Depends(get_sd_db),
):
    """Return lists of values that can be used to build filter controls."""
    cat_rows = await document_db.execute(text("SELECT name FROM categories ORDER BY name"))
    categories = [r.name for r in cat_rows.fetchall()]

    status_rows = await sd_db.execute(text("SELECT name FROM ticket_status ORDER BY name"))
    ticket_statuses = [r.name for r in status_rows.fetchall()]

    prio_rows = await sd_db.execute(text("SELECT name FROM ticket_priority ORDER BY name"))
    ticket_priorities = [r.name for r in prio_rows.fetchall()]

    type_rows = await sd_db.execute(text("SELECT name FROM ticket_type ORDER BY name"))
    ticket_types = [r.name for r in type_rows.fetchall()]

    fmt_rows = await document_db.execute(
        text("SELECT unnest(enum_range(NULL::doc_format)) AS fmt")
    )
    doc_formats = [r.fmt for r in fmt_rows.fetchall()]

    sop_rows = await document_db.execute(
        text("SELECT unnest(enum_range(NULL::sop_status)) AS s")
    )
    sop_statuses = [r.s for r in sop_rows.fetchall()]

    return {
        "categories": categories,
        "ticket_statuses": ticket_statuses,
        "ticket_priorities": ticket_priorities,
        "ticket_types": ticket_types,
        "doc_formats": doc_formats,
        "sop_statuses": sop_statuses,
    }

# New endpoint: List open tickets from SD database
@tickets_router.get("/api/sd/open-tickets")
async def list_open_tickets(sd_db: AsyncSession = Depends(get_sd_db)):
    """Return a list of currently open tickets ordered by priority."""
    ticket_sql = text("""
        SELECT t.ticket_id, t.title, ts.name AS status, tp.name AS priority, 
               tt.name AS type, t.description 
        FROM ticket t
        JOIN ticket_status ts ON t.status_id = ts.status_id
        JOIN ticket_priority tp ON t.priority_id = tp.priority_id
        JOIN ticket_type tt ON t.type_id = tt.type_id
        WHERE t.closure_date IS NULL
        ORDER BY 
            CASE 
                WHEN tp.name = 'Critical' THEN 1
                WHEN tp.name = 'High' THEN 2
                WHEN tp.name = 'Medium' THEN 3
                ELSE 4
            END
        LIMIT 20
    """)
    ticket_rows = await sd_db.execute(ticket_sql)
    tickets = ticket_rows.fetchall()
    return {"open_tickets": [dict(t) for t in tickets]}

# New endpoint: Get similar problems and solutions for a given ticket
@tickets_router.get("/api/tickets/{ticket_id}/related-solutions")
async def get_related_solutions(
    ticket_id: int,
    agent_db: AsyncSession = Depends(get_agent_db)
):
    """Fetch validated solutions linked to the given ticket."""
    # Find the external_ticket_id in AI agent database
    ext_ticket_sql = text("""
        SELECT ticket_id FROM external_tickets WHERE external_id = :ext_id AND system_source = 'internal_sd'
    """)
    ext_ticket_result = await agent_db.execute(ext_ticket_sql.bindparams(ext_id=str(ticket_id)))
    ext_ticket_id = ext_ticket_result.scalar_one_or_none()
    if not ext_ticket_id:
        raise HTTPException(status_code=404, detail="Ticket not found in AI agent database")

    # Find problems linked to this ticket
    problems_sql = text("""
        SELECT p.problem_id, p.title, p.description, p.status
        FROM problems p
        JOIN ticket_problem_links tpl ON p.problem_id = tpl.problem_id
        WHERE tpl.ticket_id = :ticket_id
    """)
    problems_result = await agent_db.execute(problems_sql.bindparams(ticket_id=ext_ticket_id))
    problems = problems_result.fetchall()

    # For each problem, find validated solutions
    solutions = []
    for problem in problems:
        solutions_sql = text("""
            SELECT solution_id, title, description, effectiveness
            FROM solutions
            WHERE problem_id = :problem_id AND is_validated = TRUE
            ORDER BY effectiveness DESC
            LIMIT 5
        """)
        solutions_result = await agent_db.execute(solutions_sql.bindparams(problem_id=problem.problem_id))
        sol_list = solutions_result.fetchall()
        solutions.append({
            "problem": dict(problem),
            "solutions": [dict(s) for s in sol_list]
        })

    return {"related_solutions": solutions}

<<<<<<< HEAD
# New endpoint: Create a temporary solution linked to a problem
@app.post("/api/solutions/temporary")
async def create_temporary_solution(
    req: TemporarySolutionCreateRequest,
    agent_db: AsyncSession = Depends(get_agent_db)
):
    """Create a temporary solution pending consultant validation."""
    insert_sql = text("""
        INSERT INTO solutions (problem_id, title, description, is_validated, created_at)
        VALUES (:problem_id, :title, :description, FALSE, now())
        RETURNING solution_id
    """)
    result = await agent_db.execute(insert_sql.bindparams(
        problem_id=req.problem_id,
        title=req.title,
        description=req.description
    ))
    solution_id = result.scalar_one()

    # Optionally, you could log who proposed the solution if you have a user system

    await agent_db.commit()
    return {"solution_id": solution_id, "status": "pending_validation"}

# New endpoint: Validate and update a solution
@app.put("/api/solutions/validate")
=======
# Validate and update a solution
@solutions_router.put("/solutions/{solution_id}")
>>>>>>> 244a57c7
async def validate_solution(
    solution_id: int,
    req: SolutionValidationRequest,
    agent_db: AsyncSession = Depends(get_agent_db)
):
    """Update a solution's details or mark it validated."""
    # Build update fields dynamically
    update_fields = []
    params = {"solution_id": solution_id}
    if req.title is not None:
        update_fields.append("title = :title")
        params["title"] = req.title
    if req.description is not None:
        update_fields.append("description = :description")
        params["description"] = req.description
    if req.is_validated is not None:
        update_fields.append("is_validated = :is_validated")
        params["is_validated"] = req.is_validated
    if req.validator_user_id is not None:
        update_fields.append("validator_id = :validator_user_id")
        params["validator_user_id"] = req.validator_user_id

    if not update_fields:
        raise HTTPException(status_code=400, detail="No fields to update")

    update_sql = text(f"""
        UPDATE solutions
        SET {', '.join(update_fields)}, updated_at = now()
        WHERE solution_id = :solution_id
        RETURNING solution_id
    """)
    result = await agent_db.execute(update_sql.bindparams(**params))
    updated_id = result.scalar_one_or_none()
    if not updated_id:
        raise HTTPException(status_code=404, detail="Solution not found")

    await agent_db.commit()
    return {"solution_id": updated_id, "status": "updated"}

@chat_router.post("/chat/stream")
async def chat_stream_endpoint(
    req: ChatStreamRequest,
    agent_db: AsyncSession = Depends(get_agent_db),
    document_db: AsyncSession = Depends(get_document_db),
    sd_db: AsyncSession = Depends(get_sd_db)
):
    """
    Streams the assistant's response token-by-token using StreamingResponse.
    """
    query = req.query
    filters = req.filters or {}
    conversation_id = uuid.uuid4()

    dense_weight, sparse_weight = adjust_weights(query)
    dense_q = await run_in_threadpool(lambda: get_dense(query))
    sparse_q = await run_in_threadpool(lambda: get_sparse(query))

    vectorstore = PGVector.from_existing_table(
        connection_string=DATABASE_URL,
        embedding_function=embeddings,
        table_name="kb_chunks",
        column_name="embedding",
        dimension=VECTOR_DIM
    )
    dense_retriever = vectorstore.as_retriever(search_kwargs={"k": TOP_K})
    dense_docs = await run_in_threadpool(lambda: dense_retriever.get_relevant_documents(query))

    sparse_sql = text("""
      SELECT kc.chunk_id, kc.chunk_text, d.title, 
             kc.sparse_embedding <=> :q AS dist,
             d.document_id
      FROM kb_chunks kc
      JOIN documents d ON kc.document_id = d.document_id
      ORDER BY kc.sparse_embedding <=> :q
      LIMIT :k
    """)
    sparse_rows = await agent_db.execute(sparse_sql.bindparams(q=sparse_q, k=TOP_K))
    sparse_results = sparse_rows.fetchall()

    merged = {}
    for doc, score in zip(dense_docs, [0.5] * len(dense_docs)):
        merged[doc.page_content] = {
            "dense": score, 
            "sparse": float("inf"),
            "doc_id": getattr(doc.metadata, "document_id", None) if hasattr(doc, "metadata") else None
        }
    for row in sparse_results:
        if row.chunk_text in merged:
            merged[row.chunk_text]["sparse"] = row.dist
            if not merged[row.chunk_text]["doc_id"]:
                merged[row.chunk_text]["doc_id"] = row.document_id
        else:
            merged[row.chunk_text] = {
                "dense": float("inf"), 
                "sparse": row.dist,
                "doc_id": row.document_id
            }

    combined = sorted(
        merged.items(),
        key=lambda x: dense_weight * x[1]["dense"] + sparse_weight * x[1]["sparse"]
    )[:TOP_K]
    doc_ids = [item[1]["doc_id"] for item in combined if item[1]["doc_id"]]
    context = "\n\n".join(f"{t}" for t, _ in combined)

    # Compose context as in the main chat endpoint
    ticket_info = ""
    if any(kw in query.lower() for kw in ["ticket", "issue", "problem", "incident"]):
        ticket_sql = text("""
            SELECT t.ticket_id, t.title, ts.name AS status, tp.name AS priority, 
                   tt.name AS type, t.description 
            FROM ticket t
            JOIN ticket_status ts ON t.status_id = ts.status_id
            JOIN ticket_priority tp ON t.priority_id = tp.priority_id
            JOIN ticket_type tt ON t.type_id = tt.type_id
            WHERE t.closure_date IS NULL
            ORDER BY 
                CASE 
                    WHEN tp.name = 'Critical' THEN 1
                    WHEN tp.name = 'High' THEN 2
                    WHEN tp.name = 'Medium' THEN 3
                    ELSE 4
                END
            LIMIT 5
        """)
        ticket_rows = await sd_db.execute(ticket_sql)
        tickets = ticket_rows.fetchall()
        if tickets:
            ticket_info = "Relevant tickets:\n" + "\n".join(
                f"#{t.ticket_id}: {t.title} ({t.status}, {t.priority})" 
                for t in tickets
            )
            context += "\n\n" + ticket_info

    problems_info = ""
    solutions_sql = text("""
        SELECT p.problem_id, p.title AS problem_title, p.description AS problem_desc,
               s.solution_id, s.title AS solution_title, s.description AS solution_desc,
               s.effectiveness
        FROM problems p
        JOIN solutions s ON p.problem_id = s.problem_id
        WHERE s.is_validated = TRUE
        ORDER BY s.effectiveness DESC
        LIMIT 3
    """)
    solutions_rows = await agent_db.execute(solutions_sql)
    solutions = solutions_rows.fetchall()
    if solutions:
        problems_info = "Known solutions that might help:\n" + "\n".join(
            f"Problem: {s.problem_title}\nSolution: {s.solution_title} (Effectiveness: {s.effectiveness}/5)" 
            for s in solutions
        )
        context += "\n\n" + problems_info

    # Streaming generator
    async def token_stream() -> AsyncGenerator[bytes, None]:
        # Simulate token streaming from LLM
        answer = await run_in_threadpool(lambda: qa_chain.run({"query": query, "context": context}))
        # For demonstration, split by whitespace as tokens
        for token in answer.split():
            yield (token + " ").encode("utf-8")
            await asyncio.sleep(0.01)  # Simulate delay
        # Optionally, yield a special end marker
        # yield b"[END]"

        # Log the chat interaction in AI agent database (as in /api/chat)
        log_sql = text("""
            INSERT INTO chat_logs 
                (conversation_id, role, content, model_name, prompt_tokens, response_tokens, total_tokens)
            VALUES (:conv_id, 'user', :msg, 'openai', :p_tokens, 0, :p_tokens)
            RETURNING log_id
        """)
        user_log = await agent_db.execute(
            log_sql.bindparams(
                conv_id=conversation_id, 
                msg=query, 
                p_tokens=len(query.split())
            )
        )
        user_log_id = user_log.scalar_one()
        agent_log = await agent_db.execute(
            text("""
                INSERT INTO chat_logs 
                    (conversation_id, role, content, model_name, prompt_tokens, response_tokens, total_tokens)
                VALUES (:conv_id, 'agent', :msg, 'openai', 0, :r_tokens, :r_tokens)
                RETURNING log_id
            """).bindparams(
                conv_id=conversation_id, 
                msg=answer, 
                r_tokens=len(answer.split())
            )
        )
        agent_log_id = agent_log.scalar_one()
        for i, doc_id in enumerate(doc_ids):
            if doc_id:
                await agent_db.execute(
                    text("""
                        INSERT INTO retrieval_history
                            (log_id, chunk_id, similarity_score, retrieved_at)
                        VALUES (:log_id, :chunk_id, :score, now())
                    """).bindparams(
                        log_id=user_log_id,
                        chunk_id=doc_id,
                        score=1.0/(i+1)
                    )
                )
        await agent_db.commit()

    return StreamingResponse(token_stream(), media_type="text/event-stream")

@chat_router.get("/chat/citations/{msg_id}")
async def get_citations(msg_id: str, agent_db: AsyncSession = Depends(get_agent_db)):
    """
    Returns citations (retrieved chunks) for a given message/log_id.
    """
    # Find retrievals for this log_id
    retrievals_sql = text("""
        SELECT rh.chunk_id, d.title AS source, kc.page
        FROM retrieval_history rh
        JOIN kb_chunks kc ON rh.chunk_id = kc.chunk_id
        JOIN documents d ON kc.document_id = d.document_id
        WHERE rh.log_id = :log_id
        ORDER BY rh.similarity_score DESC
        LIMIT 10
    """)
    rows = await agent_db.execute(retrievals_sql.bindparams(log_id=msg_id))
    citations = [
        {
            "chunk_id": r.chunk_id,
            "source": r.source,
            "page": r.page
        }
        for r in rows.fetchall()
    ]
    return citations

@tickets_router.put("/api/tickets/{ticket_id}")
async def update_ticket(
    ticket_update: TicketUpdate, 
    db: AsyncSession = Depends(get_db)
):
    """Update ticket status, assignee, or add notes"""
    updates = []
    params = {"ticket_id": ticket_update.ticket_id}
    
    if ticket_update.status_id:
        updates.append("status_id = :status_id")
        params["status_id"] = ticket_update.status_id
    
    if ticket_update.assignee_user_id:
        updates.append("assignee_user_id = :assignee_user_id")
        params["assignee_user_id"] = ticket_update.assignee_user_id
    
    if not updates:
        raise HTTPException(status_code=400, detail="No updates provided")
    
    # Update the ticket
    update_sql = text(f"""
        UPDATE ticket 
        SET {", ".join(updates)}, updated_at = now() 
        WHERE ticket_id = :ticket_id
        RETURNING ticket_id
    """)
    
    result = await db.execute(update_sql.bindparams(**params))
    updated_id = result.scalar_one_or_none()
    
    if not updated_id:
        raise HTTPException(status_code=404, detail="Ticket not found")
    
    # Add notes if provided
    if ticket_update.notes:
        # This assumes you have a notes or comments table - adjust as needed
        await db.execute(
            text("""
                INSERT INTO ticket_comments (ticket_id, comment_text, created_at)
                VALUES (:ticket_id, :notes, now())
            """).bindparams(ticket_id=ticket_update.ticket_id, notes=ticket_update.notes)
        )
    
    await db.commit()
    return {"ticket_id": updated_id, "status": "updated"}

@chat_router.post("/api/feedback")
async def submit_feedback(
    feedback: FeedbackRequest, 
    db: AsyncSession = Depends(get_db)
):
    """Submit feedback for a chat response"""
    # Validate the rating is between 1 and 5
    if feedback.rating < 1 or feedback.rating > 5:
        raise HTTPException(status_code=400, detail="Rating must be between 1 and 5")
    
    # Check if the log_id exists
    log_check = await db.execute(
        text("SELECT log_id FROM chat_logs WHERE log_id = :log_id"),
        {"log_id": feedback.log_id}
    )
    if not log_check.scalar_one_or_none():
        raise HTTPException(status_code=404, detail="Chat log not found")
    
    # Insert feedback
    await db.execute(
        text("""
            INSERT INTO feedback (log_id, rating, comments, created_at)
            VALUES (:log_id, :rating, :comments, now())
        """).bindparams(
            log_id=feedback.log_id,
            rating=feedback.rating,
            comments=feedback.comments or ""
        )
    )
    
    await db.commit()
    return {"status": "feedback received", "log_id": feedback.log_id}

@tickets_router.post("/api/link-problem")
async def link_ticket_to_problem(
    link_data: ProblemLink,
    db: AsyncSession = Depends(get_db)
):
    """Link a ticket to a known problem"""
    # Validate the ticket exists
    ticket_check = await db.execute(
        text("SELECT ticket_id FROM ticket WHERE ticket_id = :ticket_id"),
        {"ticket_id": link_data.ticket_id}
    )
    if not ticket_check.scalar_one_or_none():
        raise HTTPException(status_code=404, detail="Ticket not found")
    
    # Validate the problem exists
    problem_check = await db.execute(
        text("SELECT problem_id FROM problems WHERE problem_id = :problem_id"),
        {"problem_id": link_data.problem_id}
    )
    if not problem_check.scalar_one_or_none():
        raise HTTPException(status_code=404, detail="Problem not found")
    
    # Create external ticket record if it doesn't exist
    await db.execute(
        text("""
            INSERT INTO external_tickets 
                (external_id, system_source, ticket_summary, current_status, created_at)
            SELECT 
                :ticket_id::varchar, 'internal_sd', t.title, ts.name, t.created_at
            FROM ticket t
            JOIN ticket_status ts ON t.status_id = ts.status_id
            WHERE t.ticket_id = :ticket_id
            ON CONFLICT (external_id, system_source) DO NOTHING
            RETURNING ticket_id
        """).bindparams(ticket_id=link_data.ticket_id)
    )
    
    # Get the external_ticket_id
    ext_ticket = await db.execute(
        text("""
            SELECT ticket_id FROM external_tickets 
            WHERE external_id = :ext_id AND system_source = 'internal_sd'
        """).bindparams(ext_id=str(link_data.ticket_id))
    )
    ext_ticket_id = ext_ticket.scalar_one()
    
    # Create the link
    await db.execute(
        text("""
            INSERT INTO ticket_problem_links
                (ticket_id, problem_id, link_type, created_at)
            VALUES
                (:ticket_id, :problem_id, :link_type, now())
            ON CONFLICT (ticket_id, problem_id) 
            DO UPDATE SET link_type = :link_type
        """).bindparams(
            ticket_id=ext_ticket_id,
            problem_id=link_data.problem_id,
            link_type=link_data.link_type
        )
    )
    
    await db.commit()
    return {
        "status": "linked",
        "ticket_id": link_data.ticket_id,
        "problem_id": link_data.problem_id
    }

# Register routers with the main app
app.include_router(solutions_router)
app.include_router(tickets_router)
app.include_router(chat_router)

# NGINX config snippet (to be placed in /etc/nginx/sites-available/agent):
# server {
#     listen 80;
#     server_name your.domain.com;
#     location / {
#         proxy_pass http://127.0.0.1:8000;
#         proxy_set_header Host $host;
#         proxy_set_header X-Real-IP $remote_addr;
#         proxy_set_header X-Forwarded-For $proxy_add_x_forwarded_for;
#     }
# }

# To run:
# uvicorn main:app --host 0.0.0.0 --port 8000<|MERGE_RESOLUTION|>--- conflicted
+++ resolved
@@ -231,7 +231,6 @@
     )
 
 class SolutionValidationRequest(BaseModel):
-<<<<<<< HEAD
     solution_id: int = Field(..., description="Solution identifier", example=77)
     title: Optional[str] = Field(None, description="Updated title", example="Apply patch")
     description: Optional[str] = Field(None, description="Updated description", example="Use latest package")
@@ -241,12 +240,7 @@
         description="Consultant user ID performing validation",
         example=9,
     )
-=======
-    title: Optional[str] = None
-    description: Optional[str] = None
-    is_validated: Optional[bool] = None
-    validator_user_id: Optional[int] = None  # ID of the consultant validating the solution
->>>>>>> 244a57c7
+
 
 # Routes
 @app.get("/", response_class=HTMLResponse)
@@ -376,7 +370,7 @@
 
     return {"related_solutions": solutions}
 
-<<<<<<< HEAD
+
 # New endpoint: Create a temporary solution linked to a problem
 @app.post("/api/solutions/temporary")
 async def create_temporary_solution(
@@ -403,10 +397,7 @@
 
 # New endpoint: Validate and update a solution
 @app.put("/api/solutions/validate")
-=======
-# Validate and update a solution
-@solutions_router.put("/solutions/{solution_id}")
->>>>>>> 244a57c7
+
 async def validate_solution(
     solution_id: int,
     req: SolutionValidationRequest,
